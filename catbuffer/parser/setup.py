from setuptools import setup

with open('README.md', 'r') as readme_file:
    README = readme_file.read()

<<<<<<< HEAD
NAME = 'catbuffer-parser'
VERSION = '1.0.1'
=======
NAME = 'catparser'

with open('version.txt', 'r') as version_file:
    VERSION = version_file.read().strip()
>>>>>>> 4b03f272

REQUIRES = [
    'catparser>=2.0.0a'
]

setup(
    name=NAME,
    version=VERSION,
    description='Symbol Catbuffer Parser',
    author='NEM Group',
    author_email='dev@nem.software',
    url='https://github.com/symbol/catbuffer-parser',
    keywords=['symbol', 'catbuffer', 'catparser', 'parser', 'catbuffer-parser'],
    install_requires=REQUIRES,
<<<<<<< HEAD
=======
    packages=find_packages(exclude=('tests', 'tests/*')),
>>>>>>> 4b03f272
    include_package_data=True,
    obsoletes=['catbuffer_parser'],
    license='MIT',
    long_description=README,
    long_description_content_type='text/markdown',
    classifiers=[
        'Programming Language :: Python :: 3.6',
        'Development Status :: 7 - Inactive'
    ]
)<|MERGE_RESOLUTION|>--- conflicted
+++ resolved
@@ -1,20 +1,14 @@
-from setuptools import setup
+from setuptools import find_packages, setup
 
 with open('README.md', 'r') as readme_file:
     README = readme_file.read()
 
-<<<<<<< HEAD
-NAME = 'catbuffer-parser'
-VERSION = '1.0.1'
-=======
 NAME = 'catparser'
 
 with open('version.txt', 'r') as version_file:
     VERSION = version_file.read().strip()
->>>>>>> 4b03f272
 
 REQUIRES = [
-    'catparser>=2.0.0a'
 ]
 
 setup(
@@ -26,10 +20,7 @@
     url='https://github.com/symbol/catbuffer-parser',
     keywords=['symbol', 'catbuffer', 'catparser', 'parser', 'catbuffer-parser'],
     install_requires=REQUIRES,
-<<<<<<< HEAD
-=======
     packages=find_packages(exclude=('tests', 'tests/*')),
->>>>>>> 4b03f272
     include_package_data=True,
     obsoletes=['catbuffer_parser'],
     license='MIT',
@@ -37,6 +28,5 @@
     long_description_content_type='text/markdown',
     classifiers=[
         'Programming Language :: Python :: 3.6',
-        'Development Status :: 7 - Inactive'
     ]
 )